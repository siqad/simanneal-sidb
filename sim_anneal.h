<<<<<<< HEAD
// @file:     sim_anneal.h
// @author:   Samuel
// @created:  2017.08.23
// @editted:  2017.08.23 - Samuel
// @license:  GNU LGPL v3
//
// @desc:     Simulated annealing physics engine

// #include "phys_engine.h"
#include "phys_connector.h"
#include <vector>
#include <deque>
#include <tuple>
#include <memory>
#include <cmath>
#include <thread>

#include <boost/random.hpp>
#include <boost/numeric/ublas/matrix.hpp>
#include <boost/numeric/ublas/matrix_proxy.hpp>

namespace constants{
  const float Q0 = 1.602E-19;
  const float PI = 3.14159;
  const float EPS0 = 8.854E-12;
  const float EPS_SURFACE = 6.35;
  const float Kb = 8.617E-5;
  const float ERFDB = 5E-10;
}

namespace phys {
  namespace ublas = boost::numeric::ublas;
  class SimAnneal
  {
  public:
    // constructor
    SimAnneal(const std::string& i_path, const std::string& o_path);

    // destructor
    ~SimAnneal() {};

    // run simulation
    bool runSim();

    // export the data through physics connector
    //void exportData();

    // simmulated annealing accessor
    void simAnneal();


    int result_queue_size;
    std::vector<std::pair<float,float>> db_locs; // location of free dbs
    boost::circular_buffer<ublas::vector<int>> db_charges;
    boost::circular_buffer<float> config_energies;  // energies in line with db_charges

  private:
    // MAIN SIMULATION ROUTINE
    // initialize simulation variables
    void initVars();
    //void initExpectedParams();

    // precalculate frequently used variables
    void precalc();

    // determine change in population
    ublas::vector<int> genPopDelta();

    // perform an electron hop from one DB to another
    void performHop(int from_ind, int to_ind);

    // advance time-step
    void timeStep();

    // print the current charge configuration into cout
    void printCharges();

    // CALCULATIONS
    float systemEnergy();
    float distance(const float &x1, const float &y1, const float &x2, const float &y2);
    float totalCoulombPotential(ublas::vector<int> config);
    float interElecPotential(const float &r);
    float hopEnergyDelta(const int &i, const int &j);

    // ACCEPTANCE FUNCTIONS
    bool acceptPop(int db_ind);
    bool acceptHop(float v_diff); // acceptance function for hopping
    bool evalProb(float prob); // generate true or false based on given probaility

    // OTHER ACCESSORS
    int getRandOccInd(int charge);


    // boost random number generator
    boost::random::uniform_real_distribution<float> dis01;
    boost::random::mt19937 rng;

    // physics connector for interfacing with GUI
    PhysicsConnector* phys_con;

    // VARIABLES
    float har_to_ev = 27.2114; // hartree to eV conversion factor
    float db_distance_scale = 1E-10; // TODO move this to xml

    // handy constants or variables from problem file
    float Kc;           // 1 / (4 pi eps)
    float debye_length; // Silicon intrinsic Debye length in m
    float v_0;          // global bias

    // other variables used for calculations
    float kT0, kT, kT_step, v_freeze_step; // temperature, time
    int t=0, t_max;                   // keep track of annealing cycles
    float v_freeze;                   // freeze out potential (pushes
                                      // out population transition probability)
    ublas::vector<float> v_local;
    ublas::vector<float> v_ext; // keep track of voltages at each DB
    ublas::matrix<float> v_ij;     // coulombic repulsion

    // keeping track of electron configurations and other house keeping vars
    int n_dbs=-1; // number of dbs
    int n_elec=0; // number of doubly occupied DBs
    ublas::matrix<float> db_r;  // distance between all dbs
    ublas::vector<int> n;       // electron configuration at the current time-step
    std::vector<int> occ;       // indices of dbs, first n_elec indices are occupied
  };
}
=======
// @file:     sim_anneal.h
// @author:   Samuel
// @created:  2017.08.23
// @editted:  2017.08.23 - Samuel
// @license:  GNU LGPL v3
//
// @desc:     Simulated annealing physics engine

// #include "phys_engine.h"
#include "siqadconn.h"
#include <vector>
#include <deque>
#include <tuple>
#include <memory>
#include <cmath>

#include <boost/random.hpp>
#include <boost/circular_buffer.hpp>
#include <boost/numeric/ublas/matrix.hpp>
#include <boost/numeric/ublas/matrix_proxy.hpp>

namespace constants{
  const float Q0 = 1.602E-19;
  const float PI = 3.14159;
  const float EPS0 = 8.854E-12;
  const float EPS_SURFACE = 6.35;
  const float Kb = 8.617E-5;
  const float ERFDB = 5E-10;
}

namespace phys {
  namespace ublas = boost::numeric::ublas;
  class SimAnneal
  {
  public:
    // constructor
    SimAnneal(const std::string& i_path, const std::string& o_path);

    // destructor
    ~SimAnneal() {};

    // run simulation
    bool runSim();

    // export the data through physics connector
    void exportData();


    int result_queue_size;
    std::vector<std::pair<float,float>> db_locs; // location of free dbs
    boost::circular_buffer<ublas::vector<int>> db_charges;
    boost::circular_buffer<float> config_energies;  // energies in line with db_charges

  private:
    // MAIN SIMULATION ROUTINE
    // initialize simulation variables
    void initVars();

    // precalculate frequently used variables
    void precalc();

    // perform the simulated annealing
    void simAnneal();

    // determine change in population
    ublas::vector<int> genPopDelta();

    // perform an electron hop from one DB to another
    void performHop(int from_ind, int to_ind);

    // advance time-step
    void timeStep();

    // print the current charge configuration into cout
    void printCharges();

    // CALCULATIONS
    float systemEnergy();
    float distance(const float &x1, const float &y1, const float &x2, const float &y2);
    float totalCoulombPotential(ublas::vector<int> config);
    float interElecPotential(const float &r);
    float hopEnergyDelta(const int &i, const int &j);

    // ACCEPTANCE FUNCTIONS
    bool acceptPop(int db_ind);
    bool acceptHop(float v_diff); // acceptance function for hopping
    bool evalProb(float prob); // generate true or false based on given probaility

    // OTHER ACCESSORS
    int getRandOccInd(int charge);


    // boost random number generator
    boost::random::uniform_real_distribution<float> dis01;
    boost::random::mt19937 rng;

    // physics connector for interfacing with GUI
    SiQADConnector* sqconn;

    // VARIABLES
    const float har_to_ev = 27.2114; // hartree to eV conversion factor
    const float db_distance_scale = 1E-10; // TODO move this to xml

    // handy constants or variables from problem file
    float Kc;           // 1 / (4 pi eps)
    float debye_length; // Silicon intrinsic Debye length in m
    float v_0;          // global bias

    // other variables used for calculations
    float kT0, kT, kT_step, v_freeze_step; // temperature, time
    int t=0, t_max;                   // keep track of annealing cycles
    float v_freeze;                   // freeze out potential (pushes
                                      // out population transition probability)
    ublas::vector<float> v_local;
    ublas::vector<float> v_ext; // keep track of voltages at each DB
    ublas::matrix<float> v_ij;     // coulombic repulsion

    // keeping track of electron configurations and other house keeping vars
    int n_dbs=-1; // number of dbs
    int n_elec=0; // number of doubly occupied DBs
    ublas::matrix<float> db_r;  // distance between all dbs
    ublas::vector<int> n;       // electron configuration at the current time-step
    std::vector<int> occ;       // indices of dbs, first n_elec indices are occupied
  };
}
>>>>>>> c3954260
<|MERGE_RESOLUTION|>--- conflicted
+++ resolved
@@ -1,254 +1,127 @@
-<<<<<<< HEAD
-// @file:     sim_anneal.h
-// @author:   Samuel
-// @created:  2017.08.23
-// @editted:  2017.08.23 - Samuel
-// @license:  GNU LGPL v3
-//
-// @desc:     Simulated annealing physics engine
-
-// #include "phys_engine.h"
-#include "phys_connector.h"
-#include <vector>
-#include <deque>
-#include <tuple>
-#include <memory>
-#include <cmath>
-#include <thread>
-
-#include <boost/random.hpp>
-#include <boost/numeric/ublas/matrix.hpp>
-#include <boost/numeric/ublas/matrix_proxy.hpp>
-
-namespace constants{
-  const float Q0 = 1.602E-19;
-  const float PI = 3.14159;
-  const float EPS0 = 8.854E-12;
-  const float EPS_SURFACE = 6.35;
-  const float Kb = 8.617E-5;
-  const float ERFDB = 5E-10;
-}
-
-namespace phys {
-  namespace ublas = boost::numeric::ublas;
-  class SimAnneal
-  {
-  public:
-    // constructor
-    SimAnneal(const std::string& i_path, const std::string& o_path);
-
-    // destructor
-    ~SimAnneal() {};
-
-    // run simulation
-    bool runSim();
-
-    // export the data through physics connector
-    //void exportData();
-
-    // simmulated annealing accessor
-    void simAnneal();
-
-
-    int result_queue_size;
-    std::vector<std::pair<float,float>> db_locs; // location of free dbs
-    boost::circular_buffer<ublas::vector<int>> db_charges;
-    boost::circular_buffer<float> config_energies;  // energies in line with db_charges
-
-  private:
-    // MAIN SIMULATION ROUTINE
-    // initialize simulation variables
-    void initVars();
-    //void initExpectedParams();
-
-    // precalculate frequently used variables
-    void precalc();
-
-    // determine change in population
-    ublas::vector<int> genPopDelta();
-
-    // perform an electron hop from one DB to another
-    void performHop(int from_ind, int to_ind);
-
-    // advance time-step
-    void timeStep();
-
-    // print the current charge configuration into cout
-    void printCharges();
-
-    // CALCULATIONS
-    float systemEnergy();
-    float distance(const float &x1, const float &y1, const float &x2, const float &y2);
-    float totalCoulombPotential(ublas::vector<int> config);
-    float interElecPotential(const float &r);
-    float hopEnergyDelta(const int &i, const int &j);
-
-    // ACCEPTANCE FUNCTIONS
-    bool acceptPop(int db_ind);
-    bool acceptHop(float v_diff); // acceptance function for hopping
-    bool evalProb(float prob); // generate true or false based on given probaility
-
-    // OTHER ACCESSORS
-    int getRandOccInd(int charge);
-
-
-    // boost random number generator
-    boost::random::uniform_real_distribution<float> dis01;
-    boost::random::mt19937 rng;
-
-    // physics connector for interfacing with GUI
-    PhysicsConnector* phys_con;
-
-    // VARIABLES
-    float har_to_ev = 27.2114; // hartree to eV conversion factor
-    float db_distance_scale = 1E-10; // TODO move this to xml
-
-    // handy constants or variables from problem file
-    float Kc;           // 1 / (4 pi eps)
-    float debye_length; // Silicon intrinsic Debye length in m
-    float v_0;          // global bias
-
-    // other variables used for calculations
-    float kT0, kT, kT_step, v_freeze_step; // temperature, time
-    int t=0, t_max;                   // keep track of annealing cycles
-    float v_freeze;                   // freeze out potential (pushes
-                                      // out population transition probability)
-    ublas::vector<float> v_local;
-    ublas::vector<float> v_ext; // keep track of voltages at each DB
-    ublas::matrix<float> v_ij;     // coulombic repulsion
-
-    // keeping track of electron configurations and other house keeping vars
-    int n_dbs=-1; // number of dbs
-    int n_elec=0; // number of doubly occupied DBs
-    ublas::matrix<float> db_r;  // distance between all dbs
-    ublas::vector<int> n;       // electron configuration at the current time-step
-    std::vector<int> occ;       // indices of dbs, first n_elec indices are occupied
-  };
-}
-=======
-// @file:     sim_anneal.h
-// @author:   Samuel
-// @created:  2017.08.23
-// @editted:  2017.08.23 - Samuel
-// @license:  GNU LGPL v3
-//
-// @desc:     Simulated annealing physics engine
-
-// #include "phys_engine.h"
-#include "siqadconn.h"
-#include <vector>
-#include <deque>
-#include <tuple>
-#include <memory>
-#include <cmath>
-
-#include <boost/random.hpp>
-#include <boost/circular_buffer.hpp>
-#include <boost/numeric/ublas/matrix.hpp>
-#include <boost/numeric/ublas/matrix_proxy.hpp>
-
-namespace constants{
-  const float Q0 = 1.602E-19;
-  const float PI = 3.14159;
-  const float EPS0 = 8.854E-12;
-  const float EPS_SURFACE = 6.35;
-  const float Kb = 8.617E-5;
-  const float ERFDB = 5E-10;
-}
-
-namespace phys {
-  namespace ublas = boost::numeric::ublas;
-  class SimAnneal
-  {
-  public:
-    // constructor
-    SimAnneal(const std::string& i_path, const std::string& o_path);
-
-    // destructor
-    ~SimAnneal() {};
-
-    // run simulation
-    bool runSim();
-
-    // export the data through physics connector
-    void exportData();
-
-
-    int result_queue_size;
-    std::vector<std::pair<float,float>> db_locs; // location of free dbs
-    boost::circular_buffer<ublas::vector<int>> db_charges;
-    boost::circular_buffer<float> config_energies;  // energies in line with db_charges
-
-  private:
-    // MAIN SIMULATION ROUTINE
-    // initialize simulation variables
-    void initVars();
-
-    // precalculate frequently used variables
-    void precalc();
-
-    // perform the simulated annealing
-    void simAnneal();
-
-    // determine change in population
-    ublas::vector<int> genPopDelta();
-
-    // perform an electron hop from one DB to another
-    void performHop(int from_ind, int to_ind);
-
-    // advance time-step
-    void timeStep();
-
-    // print the current charge configuration into cout
-    void printCharges();
-
-    // CALCULATIONS
-    float systemEnergy();
-    float distance(const float &x1, const float &y1, const float &x2, const float &y2);
-    float totalCoulombPotential(ublas::vector<int> config);
-    float interElecPotential(const float &r);
-    float hopEnergyDelta(const int &i, const int &j);
-
-    // ACCEPTANCE FUNCTIONS
-    bool acceptPop(int db_ind);
-    bool acceptHop(float v_diff); // acceptance function for hopping
-    bool evalProb(float prob); // generate true or false based on given probaility
-
-    // OTHER ACCESSORS
-    int getRandOccInd(int charge);
-
-
-    // boost random number generator
-    boost::random::uniform_real_distribution<float> dis01;
-    boost::random::mt19937 rng;
-
-    // physics connector for interfacing with GUI
-    SiQADConnector* sqconn;
-
-    // VARIABLES
-    const float har_to_ev = 27.2114; // hartree to eV conversion factor
-    const float db_distance_scale = 1E-10; // TODO move this to xml
-
-    // handy constants or variables from problem file
-    float Kc;           // 1 / (4 pi eps)
-    float debye_length; // Silicon intrinsic Debye length in m
-    float v_0;          // global bias
-
-    // other variables used for calculations
-    float kT0, kT, kT_step, v_freeze_step; // temperature, time
-    int t=0, t_max;                   // keep track of annealing cycles
-    float v_freeze;                   // freeze out potential (pushes
-                                      // out population transition probability)
-    ublas::vector<float> v_local;
-    ublas::vector<float> v_ext; // keep track of voltages at each DB
-    ublas::matrix<float> v_ij;     // coulombic repulsion
-
-    // keeping track of electron configurations and other house keeping vars
-    int n_dbs=-1; // number of dbs
-    int n_elec=0; // number of doubly occupied DBs
-    ublas::matrix<float> db_r;  // distance between all dbs
-    ublas::vector<int> n;       // electron configuration at the current time-step
-    std::vector<int> occ;       // indices of dbs, first n_elec indices are occupied
-  };
-}
->>>>>>> c3954260
+// @file:     sim_anneal.h
+// @author:   Samuel
+// @created:  2017.08.23
+// @editted:  2017.08.23 - Samuel
+// @license:  GNU LGPL v3
+//
+// @desc:     Simulated annealing physics engine
+
+// #include "phys_engine.h"
+#include "siqadconn.h"
+#include <vector>
+#include <deque>
+#include <tuple>
+#include <memory>
+#include <cmath>
+#include <thread>
+
+#include <boost/random.hpp>
+#include <boost/circular_buffer.hpp>
+#include <boost/numeric/ublas/matrix.hpp>
+#include <boost/numeric/ublas/matrix_proxy.hpp>
+
+namespace constants{
+  const float Q0 = 1.602E-19;
+  const float PI = 3.14159;
+  const float EPS0 = 8.854E-12;
+  const float EPS_SURFACE = 6.35;
+  const float Kb = 8.617E-5;
+  const float ERFDB = 5E-10;
+}
+
+namespace phys {
+  namespace ublas = boost::numeric::ublas;
+  class SimAnneal
+  {
+  public:
+    // constructor
+    SimAnneal(const std::string& i_path, const std::string& o_path);
+
+    // destructor
+    ~SimAnneal() {};
+
+    // run simulation
+    bool runSim();
+
+    // export the data through physics connector
+    //void exportData();
+
+    // simmulated annealing accessor
+    void simAnneal();
+
+
+    int result_queue_size;
+    std::vector<std::pair<float,float>> db_locs; // location of free dbs
+    boost::circular_buffer<ublas::vector<int>> db_charges;
+    boost::circular_buffer<float> config_energies;  // energies in line with db_charges
+
+  private:
+    // MAIN SIMULATION ROUTINE
+    // initialize simulation variables
+    void initVars();
+    //void initExpectedParams();
+
+    // precalculate frequently used variables
+    void precalc();
+
+    // determine change in population
+    ublas::vector<int> genPopDelta();
+
+    // perform an electron hop from one DB to another
+    void performHop(int from_ind, int to_ind);
+
+    // advance time-step
+    void timeStep();
+
+    // print the current charge configuration into cout
+    void printCharges();
+
+    // CALCULATIONS
+    float systemEnergy();
+    float distance(const float &x1, const float &y1, const float &x2, const float &y2);
+    float totalCoulombPotential(ublas::vector<int> config);
+    float interElecPotential(const float &r);
+    float hopEnergyDelta(const int &i, const int &j);
+
+    // ACCEPTANCE FUNCTIONS
+    bool acceptPop(int db_ind);
+    bool acceptHop(float v_diff); // acceptance function for hopping
+    bool evalProb(float prob); // generate true or false based on given probaility
+
+    // OTHER ACCESSORS
+    int getRandOccInd(int charge);
+
+
+    // boost random number generator
+    boost::random::uniform_real_distribution<float> dis01;
+    boost::random::mt19937 rng;
+
+    // physics connector for interfacing with GUI
+    SiQADConnector* sqconn;
+
+    // VARIABLES
+    const float har_to_ev = 27.2114; // hartree to eV conversion factor
+    const float db_distance_scale = 1E-10; // TODO move this to xml
+
+    // handy constants or variables from problem file
+    float Kc;           // 1 / (4 pi eps)
+    float debye_length; // Silicon intrinsic Debye length in m
+    float v_0;          // global bias
+
+    // other variables used for calculations
+    float kT0, kT, kT_step, v_freeze_step; // temperature, time
+    int t=0, t_max;                   // keep track of annealing cycles
+    float v_freeze;                   // freeze out potential (pushes
+                                      // out population transition probability)
+    ublas::vector<float> v_local;
+    ublas::vector<float> v_ext; // keep track of voltages at each DB
+    ublas::matrix<float> v_ij;     // coulombic repulsion
+
+    // keeping track of electron configurations and other house keeping vars
+    int n_dbs=-1; // number of dbs
+    int n_elec=0; // number of doubly occupied DBs
+    ublas::matrix<float> db_r;  // distance between all dbs
+    ublas::vector<int> n;       // electron configuration at the current time-step
+    std::vector<int> occ;       // indices of dbs, first n_elec indices are occupied
+  };
+}