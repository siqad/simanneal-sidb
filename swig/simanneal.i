--- conflicted
+++ resolved
@@ -97,8 +97,7 @@
             self.setDBLocs(dbs)
 
         def set_v_ext(self, v_ext):
-<<<<<<< HEAD
-            self.pySetVExt(FloatVector(v_ext))
+            self.pySetVExt(DoubleVector(v_ext))
         
         def set_fixed_charges(self, eucl_coords_3d, charges, eps_rs, lambdas):
             self.pySetFixedCharges(
@@ -108,10 +107,6 @@
                 DoubleVector(lambdas)
             )
         
-=======
-            self.pySetVExt(DoubleVector(v_ext))
-
->>>>>>> dbddb979
         def set_param(self, pname, pval):
             try:
                 self.__swig_setmethods__[pname](self, pval)
